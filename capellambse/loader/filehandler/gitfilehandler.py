--- conflicted
+++ resolved
@@ -13,11 +13,8 @@
 # limitations under the License.
 from __future__ import annotations
 
-<<<<<<< HEAD
 import collections.abc as cabc
 import functools
-=======
->>>>>>> 5faf6e6b
 import hashlib
 import io
 import itertools
@@ -505,7 +502,6 @@
             rev_hash=revparse(self.revision),
         )
 
-<<<<<<< HEAD
     def write_transaction(
         self, **kw: t.Any
     ) -> t.ContextManager[cabc.Mapping[str, t.Any]]:
@@ -514,10 +510,7 @@
 
     write_transaction.__doc__ = _GitTransaction.__init__.__doc__
 
-    def __get_git_env(self) -> t.Dict:
-=======
     def __get_git_env(self) -> dict[str, str]:
->>>>>>> 5faf6e6b
         git_env = os.environ.copy()
         if not os.environ.get("GIT_ASKPASS"):
             path_to_askpass = (
