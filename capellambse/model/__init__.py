# SPDX-FileCopyrightText: Copyright DB Netz AG and the capellambse contributors
# SPDX-License-Identifier: Apache-2.0

"""Implements a high-level interface to Capella projects."""
from __future__ import annotations

__all__ = [
    "ElementList",
    "GenericElement",
    "NonUniqueMemberError",
    "MelodyModel",
]

import collections.abc as cabc
import logging
import os
import pathlib
import re
import shutil
import typing as t

from lxml import etree

import capellambse
import capellambse.helpers
import capellambse.pvmt
from capellambse import _diagram_cache, filehandler, loader

from . import common, diagram  # isort:skip

# Architectural Layers
from .layers import oa, ctx, la, pa  # isort:skip

# Exports
from .common import (  # isort:skip
    ElementList,
    GenericElement,
    NonUniqueMemberError,
)

LOGGER = logging.getLogger(__name__)
XT_PROJECT = "org.polarsys.capella.core.data.capellamodeller:Project"
XT_LIBRARY = "org.polarsys.capella.core.data.capellamodeller:Library"
XT_SYSENG = "org.polarsys.capella.core.data.capellamodeller:SystemEngineering"


class MelodyModel:
    """Provides high-level access to a model.

    This class builds upon the lower-level
    :class:`~capellambse.loader.core.MelodyLoader` to provide an
    abstract, high-level interface for easy access to various model
    aspects.
    """

    oa = common.DirectProxyAccessor(oa.OperationalAnalysis, rootelem=XT_SYSENG)
    sa = common.DirectProxyAccessor(ctx.SystemAnalysis, rootelem=XT_SYSENG)
    la = common.DirectProxyAccessor(la.LogicalArchitecture, rootelem=XT_SYSENG)
    pa = common.DirectProxyAccessor(
        pa.PhysicalArchitecture, rootelem=XT_SYSENG
    )
    diagrams = diagram.DiagramAccessor(
        None, cacheattr="_MelodyModel__diagram_cache"
    )

    uuid = common.AttributeProperty(
        "id",
        writable=False,
        __doc__="The unique ID of the model's root element.",
    )
    name = common.AttributeProperty("name", __doc__="The name of this model.")

    _diagram_cache: filehandler.FileHandler
    _diagram_cache_subdir: pathlib.PurePosixPath
    _constructed: bool

    def __init__(
        self,
        path: str | os.PathLike,
        *,
        diagram_cache: (
            str
            | os.PathLike
            | filehandler.FileHandler
            | dict[str, t.Any]
            | None
        ) = None,
        diagram_cache_subdir: str | pathlib.PurePosixPath | None = None,
        jupyter_untrusted: bool = False,
        **kwargs: t.Any,
    ) -> None:
        # pylint: disable=line-too-long
        """Load a project.

        For complete information on which exact ``kwargs`` are
        supported, consult the documentation of the used file handler.
        Refer to the "See Also" section for a collection of links.

        Below are some common parameter names and their usual meanings.
        Not all file handlers support all parameters.

        .. note::
            Passing in arguments that are not accepted by the selected
            file handler will result in an exception being raised.
            Similarly, leaving out arguments that are required by the
            file handler will also result in an exception.

        Parameters
        ----------
        path
            Path or URL to the project. The following formats are
            accepted:

            * A path to a local ``.aird`` file.
            * A path to a local directory (requires ``entrypoint``).
            * An SCP-style short URL, which will be treated as referring
              to a Git repository.

              Example: ``git@github.com:DSD-DBS/py-capellambse.git``
            * A remote URL, with a protocol or prefix that indicates
              which file handler to invoke (requires ``entrypoint``).

              Some examples:

              * ``git://git.example.com/model/coffeemaker.git``
              * ``git+https://git.example.com/model/coffeemaker.git``
              * ``git+ssh://git@git.example.com/model/coffeemaker.git``

              .. note:: Depending on the exact file handler, saving back
                 to a remote location might fail with ``update_cache``
                 set to ``False``. See :meth:`save` for more details.
        entrypoint: str
            Entrypoint from path to the main ``.aird`` file.
        revision: str
            The revision to use, if loading a model from a version
            control system like git. Defaults to the current HEAD. If
            the used VCS does not have a notion of "current HEAD", this
            argument is mandatory.
        disable_cache: bool
            Disable local caching of remote content.
        update_cache: bool
            Update the local cache. Defaults to ``True``, but can be
            disabled to reuse the last cached state.
        identity_file: str | pathlib.Path
            The identity file (private key) to use when connecting via
            SSH.
        known_hosts_file: str | pathlib.Path
            The ``known_hosts`` file to pass to SSH for verifying the
            server's host key.
        username: str
            The username to log in as remotely.
        password: str
            The password to use for logging in. Will be ignored when
            ``identity_file`` is passed as well.
        diagram_cache: str | pathlib.Path | ~capellambse.filehandler.FileHandler | dict[str, ~typing.Any]
            An optional place where to find pre-rendered, cached
            diagrams. When a diagram is found in this cache, it will be
            loaded from there instead of being rendered on access. Note
            that diagrams will only be loaded from there, but not be put
            back, i.e. to use it effectively, the cache has to be
            pre-populated.

            This argument accepts the following values:

            - ``None``, in which case all diagrams will be rendered
              internally the first time they are used.
            - A path to a local directory.
            - A URL just like for the ``path`` argument.
            - A dictionary with the arguments to a
              :py:class:`~capellambse.FileHandler`. The dict's ``path``
              key will be analyzed to determine the correct FileHandler
              class.
            - An instance of :py:class:`~capellambse.FileHandler`, which
              will be used directly.

            .. warning:: When using the diagram cache, always make sure
               that the cached diagrams actually match the model version
               that is being used. There is no way to check this
               automatically.

            The file names looked up in the cache built in the format
            ``uuid.ext``, where ``uuid`` is the UUID of the diagram (as
            reported by ``diag_obj.uuid``) and ``ext`` is the render
            format. Example:

            - Diagram ID: ``_7FWu4KrxEeqOgqWuHJrXFA``
            - Render call: ``diag_obj.as_svg`` or ``diag_obj.render("svg")``
            - Cache file name: ``_7FWu4KrxEeqOgqWuHJrXFA.svg``

            *This argument is **not** passed to the file handler.*
        diagram_cache_subdir: str
            A sub-directory prefix to prepend to diagram UUIDs before
            looking them up in the ``diagram_cache``.

            *This argument is **not** passed to the file handler.*
        jupyter_untrusted: bool
            If set to True, restricts or disables some features that are
            unavailable in an untrusted Jupyter environment. Currently
            this only disables the SVG format as rich display option for
            Ipython, which is needed to avoid rendering issues with
            Github's Jupyter notebook viewer.

        See Also
        --------
        capellambse.filehandler.FileHandler :
            Abstract super class for file handlers. Contains information
            needed for implementing custom handlers.
        capellambse.filehandler.localfilehandler.LocalFileHandler :
            The file handler responsible for local files and
            directories.
        capellambse.filehandler.gitfilehandler.GitFileHandler :
            The file handler implementing the ``git://`` protocol.
        capellambse.filehandler.http.HTTPFileHandler :
            A simple ``http(s)://`` file handler.
        """
        capellambse.load_model_extensions()

        self._constructed = False
        self._loader = loader.MelodyLoader(path, **kwargs)
        self.info = self._loader.get_model_info()
        self.jupyter_untrusted = jupyter_untrusted

        try:
            self._pvext = capellambse.pvmt.load_pvmt_from_model(self._loader)
        except ValueError as err:
            LOGGER.warning(
                "Cannot load PVMT extension: %s: %s", type(err).__name__, err
            )
            LOGGER.warning("Property values are not available in this model")
            self._pvext = None

        if diagram_cache:
            if diagram_cache == path:
                self._diagram_cache = self._loader.filehandler
            elif isinstance(diagram_cache, filehandler.FileHandler):
                self._diagram_cache = diagram_cache
            elif isinstance(diagram_cache, cabc.Mapping):
                self._diagram_cache = filehandler.get_filehandler(
                    **diagram_cache
                )
            else:
                self._diagram_cache = filehandler.get_filehandler(
                    diagram_cache
                )
            self._diagram_cache_subdir = pathlib.PurePosixPath(
                diagram_cache_subdir or "/"
            )

        self._constructed = True

    @property
    def _element(self) -> etree._Element:
        for tree in self._loader.trees.values():
            if capellambse.helpers.xtype_of(tree.root) in {
                XT_PROJECT,
                XT_LIBRARY,
            }:
                return tree.root
        raise TypeError("No viable root element found")

    @property
    def _model(self) -> MelodyModel:
        return self

    def save(self, **kw: t.Any) -> None:
        # pylint: disable=line-too-long
        """Save the model back to where it was loaded from.

        Parameters
        ----------
        kw
            Additional keyword arguments accepted by the file handler in
            use. Please see the respective documentation for more info.

        See Also
        --------
        capellambse.filehandler.localfilehandler.LocalFileHandler.write_transaction :
            Accepted ``**kw`` when using local directories
        capellambse.filehandler.gitfilehandler.GitFileHandler.write_transaction :
            Accepted ``**kw`` when using ``git://`` and similar URLs

        Notes
        -----
        With a file handler that contacts a remote location (such as the
        :class:`~capellambse.filehandler.gitfilehandler.GitFileHandler`
        with non-local repositories), saving might fail if the local
        state has gone out of sync with the remote state. To avoid this,
        always leave the ``update_cache`` parameter at its default value
        of ``True`` if you intend to save changes.
        """
        self._loader.save(**kw)

    def search(
        self,
        *xtypes: str | type[common.GenericElement],
        below: common.GenericElement | None = None,
    ) -> common.ElementList:
        r"""Search for all elements with any of the given ``xsi:type``\ s.

        If only one xtype is given, the return type will be
        :class:`common.ElementList`, otherwise it will be
        :class:`common.MixedElementList`.

        If no ``xtypes`` are given at all, this method will return an
        exhaustive list of all (semantic) model objects that have an
        ``xsi:type`` set.

        Parameters
        ----------
        xtypes
            The ``xsi:type``\ s to search for, or the classes
            corresponding to them (or a mix of both).
        below
            A model element to constrain the search. If given, only
            those elements will be returned that are (immediate or
            nested) children of this element. This option takes into
            account model fragmentation, but it does not treat link
            elements specially.
        """
        xtypes_: list[str] = []
        for i in xtypes:
            if isinstance(i, type) and issubclass(i, common.GenericElement):
                xtypes_.append(common.build_xtype(i))
            elif ":" in i:
                xtypes_.append(i)
            else:
                suffix = ":" + i
                matching_types: list[str] = []
                for l in common.XTYPE_HANDLERS.values():
                    matching_types.extend(t for t in l if t.endswith(suffix))
                if not matching_types:
                    raise ValueError(f"Unknown incomplete type name: {i}")
                xtypes_.extend(matching_types)

        cls = (common.MixedElementList, common.ElementList)[len(xtypes_) == 1]
        trees = {
            k
            for k, v in self._loader.trees.items()
            if v.fragment_type is loader.FragmentType.SEMANTIC
        }
        matches = self._loader.iterall_xt(*xtypes_, trees=trees)
        if below is not None:
            matches = (
                i for i in matches if below._element in i.iterancestors()
            )
        return cls(self, list(matches), common.GenericElement)

    def by_uuid(self, uuid: str) -> common.GenericElement:
        """Search the entire model for an element with the given UUID."""
        return common.GenericElement.from_model(self, self._loader[uuid])

<<<<<<< HEAD
    def update_diagram_cache(
        self,
        capella_cli: str,
        image_format: t.Literal["bmp", "gif", "jpg", "png", "svg"] = "svg",
        *,
        create_index: bool = False,
        force: t.Literal["docker", "exe"] | None = None,
    ) -> None:
        r"""Update the diagram cache if one has been specified.

        If a ``diagram_cache`` has been specified while loading a
        Capella model it will be updated when this function is called.

        The diagram cache will be populated by executing the Capella
        function "Export representations as images" which is normally
        accessible via the context menu of an ``.aird`` node in
        Capella's project explorer. The export of diagrams happens with
        the help of Capella's command line interface (CLI).

        The CLI of Capella must be specified by the caller. It is
        possible to work with a local installation or a Docker image of
        an individual Capella bundle.

        At the moment it is supported to run a Docker image using the
        container system Docker and the ``docker`` executable must be in
        the ``PATH`` environment variable.

        Parameters
        ----------
        capella_cli
            The Capella CLI to use when exporting diagrams from the
            given Capella model. The provided string can come with a
            ``"{VERSION}"`` placeholder. If specified, this placeholder
            will be replaced by the x.y.z formatted version of Capella
            that has been used when the given Capella model was last
            saved. After consideration of the optional placeholder this
            function will first check if the value of ``capella_cli``
            points to a local Capella executable (that can be an
            absolute path or an executable/ symbolic link that has been
            made available via the environment variable ``PATH``). If no
            executable can be found it is expected that ``capella_cli``
            represents a Docker image name for an image that behaves
            like the Capella CLI. For the case of passing a Docker image
            name through ``capella_cli`` this means it is assumed that
            something like the following

            .. code-block:: bash

                docker run --rm -it <capella_cli> -nosplash \
                    -consolelog -app APP -appid APPID

            will work.
            The parameter ``force`` can be set to change the described
            behaviour and force the function to treat the
            ``capella_cli`` as a local executable or a Docker image
            only.
        image_format
            Format of the image file(s) for the exported diagram(s).
            This can be set to any value out of ``"bmp"``, ``"gif"``,
            ``"jpg"``, ``"png"``, or ``"svg"``.
        create_index
            If ``True``, two index files ``index.json`` and
            ``index.html`` will be created. The JSON file consists of a
            list of dictionaries, each representing a diagram in the
            model. The dictionaries come with the keys

            - name: Name of the diagram as it has been set in Capella
            - uuid: The UUID of the diagram
            - success: A boolean stating if a diagram has been exported
              from Capella

            The HTML file shows a numbered list of diagram names which
            are hyperlinked to the diagram image file. Right beside a
            diagram's name one can also see the diagram's UUID in a
            discreet light gray and tiny font size. The HTML index also
            provides some meta data like a timestamp for the
            update of diagrams.
        force
            If the value of ``capella_cli`` is ambiguous and can match
            both a local executable and a Docker image, this parameter
            can be used to bypass the auto-detection and force the
            choice. A value of ``"exe"`` always interprets
            ``capella_cli`` as local executable, ``"docker"`` always
            interprets it as a docker image name. ``None`` (the default)
            enables automatic detection.

        Raises
        ------
        TypeError
            If no ``diagram_cache`` was specified while loading the
            model.
        RuntimeError
            If an error occurs while diagrams are being exported from
            the Capella model.

        Examples
        --------
        **Running a local installation of Capella**

        All the following examples call the method
        :meth:`update_diagram_cache` on a model
        for which a diagram cache has been specified, example:

        >>> import capellambse
        >>> model = capellambse.MelodyModel(
        ...    "/path/to/model.aird",
        ...    diagram_cache="/path/to/diagram_cache",
        ... )

        Passing an executable/ symlink named ``capella`` that is in the
        ``PATH`` environment variable:

        >>> model.update_diagram_cache(
        ...     "capella", "png", True
        ... )

        Passing an absolute path to a local installation of Capella that
        contains the Capella version:

        >>> model.update_diagram_cache(
        ...     "/Applications/Capella_{VERSION}.app/Contents/MacOS/capella"
        ... )

        **Running a Capella CLI container**

        >>> model.update_diagram_cache(
        ...     "capella/cli:{VERSION}-latest"
        ... )
        """
        if not hasattr(self, "_diagram_cache"):
            raise TypeError(
                "Cannot update: No diagram_cache was specified for this model"
            )
        diag_cache_dir = pathlib.Path(self._diagram_cache.path)
        if diag_cache_dir.exists():
            shutil.rmtree(diag_cache_dir)
            diag_cache_dir.mkdir(parents=True)
        capella_version = self.info.capella_version
        assert capella_version is not None
        assert re.fullmatch(r"\d+\.\d+\.\d+", capella_version)
        assert self.info.title is not None
        diagram_cache = _diagram_cache.DiagramCache(
            capella_cli.replace("{VERSION}", str(self.info.capella_version)),
            image_format,
            create_index,
            force,
            self.info.title,
            diag_cache_dir,
            list(self.diagrams),
        )
        with self._loader.write_tmp_project_dir() as tmp_project_dir:
            diagram_cache.export_diagrams(tmp_project_dir)
=======
    @property
    def description_badge(self) -> str:
        """Describe model contents distribution with an SVG badge."""
        from capellambse.extensions import metrics

        return metrics.get_summary_badge(self)
>>>>>>> bb837166
<|MERGE_RESOLUTION|>--- conflicted
+++ resolved
@@ -349,7 +349,6 @@
         """Search the entire model for an element with the given UUID."""
         return common.GenericElement.from_model(self, self._loader[uuid])
 
-<<<<<<< HEAD
     def update_diagram_cache(
         self,
         capella_cli: str,
@@ -502,11 +501,10 @@
         )
         with self._loader.write_tmp_project_dir() as tmp_project_dir:
             diagram_cache.export_diagrams(tmp_project_dir)
-=======
+
     @property
     def description_badge(self) -> str:
         """Describe model contents distribution with an SVG badge."""
         from capellambse.extensions import metrics
 
-        return metrics.get_summary_badge(self)
->>>>>>> bb837166
+        return metrics.get_summary_badge(self)