--- conflicted
+++ resolved
@@ -285,13 +285,12 @@
 )
 c.set_accessor(ExchangeItemElement, "owner", c.ParentAccessor(ExchangeItem))
 c.set_accessor(
-<<<<<<< HEAD
     Association,
     "navigable_members",
     c.AttrProxyAccessor(Property, "navigableMembers", aslist=c.ElementList),
 )
 c.set_accessor(Association, "source_role", c.DirectProxyAccessor(Property))
-=======
+c.set_accessor(
     Class,
     "realized_classes",
     c.LinkAccessor[Class](
@@ -312,5 +311,4 @@
     c.ReferenceSearchingAccessor(
         Class, "realized_classes", aslist=c.ElementList
     ),
-)
->>>>>>> ee8db23e
+)