# Copyright 2021 DB Netz AG
#
# Licensed under the Apache License, Version 2.0 (the "License");
# you may not use this file except in compliance with the License.
# You may obtain a copy of the License at
#
#     http://www.apache.org/licenses/LICENSE-2.0
#
# Unless required by applicable law or agreed to in writing, software
# distributed under the License is distributed on an "AS IS" BASIS,
# WITHOUT WARRANTIES OR CONDITIONS OF ANY KIND, either express or implied.
# See the License for the specific language governing permissions and
# limitations under the License.
"""Implementation of objects and relations for Functional Analysis

Functional Analysis objects inheritance tree (taxonomy):

.. diagram:: [CDB] FunctionalAnalysis [Taxonomy]

Functional Analysis object-relations map (ontology):

.. diagram:: [CDB] FunctionalAnalysis [Ontology]
"""

from __future__ import annotations

import collections.abc as cabc
import typing as t

from capellambse.loader import xmltools

from .. import common as c
from .. import modeltypes
from . import capellacommon, information

if t.TYPE_CHECKING:
    from . import cs

XT_COMP_EX_FNC_EX_ALLOC = "org.polarsys.capella.core.data.fa:ComponentExchangeFunctionalExchangeAllocation"
XT_COMP_EX_ALLOC = (
    "org.polarsys.capella.core.data.fa:ComponentExchangeAllocation"
)
XT_FCALLOC = "org.polarsys.capella.core.data.fa:ComponentFunctionalAllocation"
XT_FCI: cabc.Set[str] = frozenset(
    {
        "org.polarsys.capella.core.data.fa:FunctionalChainInvolvementFunction",
        "org.polarsys.capella.core.data.fa:FunctionalChainInvolvementLink",
    }
)


@c.xtype_handler(None)
class FunctionRealization(c.GenericElement):
    """A realization that links to a function."""

    _xmltag = "ownedFunctionRealizations"


class AbstractExchange(c.GenericElement):
    """Common code for Exchanges."""

    source = c.AttrProxyAccessor(c.GenericElement, "source")
    target = c.AttrProxyAccessor(c.GenericElement, "target")

    @property
    def source_port(self) -> c.GenericElement:
        import warnings

        warnings.warn(
            "source_port is deprecated, use source instead",
            FutureWarning,
            stacklevel=2,
        )
        return self.source

    @property
    def target_port(self) -> c.GenericElement:
        import warnings

        warnings.warn(
            "target_port is deprecated, use target instead",
            FutureWarning,
            stacklevel=2,
        )
        return self.target

    def __dir__(self) -> list[str]:
        attrs = list(super().__dir__())
        attrs.remove("source_port")
        attrs.remove("target_port")
        return attrs


@c.xtype_handler(None)
class AbstractFunction(c.GenericElement):
    """An AbstractFunction"""

    available_in_states = c.AttrProxyAccessor(
        capellacommon.State, "availableInStates", aslist=c.ElementList
    )


@c.xtype_handler(None)
class FunctionPort(c.GenericElement):
    """A function port"""

    owner = c.ParentAccessor(c.GenericElement)
    exchanges: c.Accessor
    state_machines = c.ProxyAccessor(
        capellacommon.StateMachine, aslist=c.ElementList
    )


@c.xtype_handler(None)
class FunctionInputPort(FunctionPort):
    """A function input port."""

    _xmltag = "inputs"

    exchange_items = c.AttrProxyAccessor(
        information.ExchangeItem, "incomingExchangeItems", aslist=c.ElementList
    )


@c.xtype_handler(None)
class FunctionOutputPort(FunctionPort):
    """A function output port."""

    _xmltag = "outputs"

    exchange_items = c.AttrProxyAccessor(
        information.ExchangeItem, "outgoingExchangeItems", aslist=c.ElementList
    )


class Function(AbstractFunction):
    """Common Code for Function's."""

    is_leaf = property(lambda self: not self.functions)

    inputs = c.ProxyAccessor(FunctionInputPort, aslist=c.ElementList)
    outputs = c.ProxyAccessor(FunctionOutputPort, aslist=c.ElementList)

    functions: c.Accessor
    packages: c.Accessor


@c.xtype_handler(None)
class FunctionalExchange(AbstractExchange):
    """A functional exchange."""

    _xmltag = "ownedFunctionalExchanges"

    exchange_items = c.AttrProxyAccessor(
        information.ExchangeItem, "exchangedItems", aslist=c.ElementList
    )

    @property
    def owner(self) -> ComponentExchange | None:
        return self.allocating_component_exchange


@c.xtype_handler(None)
class FunctionalChain(c.GenericElement):
    """A functional chain."""


@c.xtype_handler(None)
class ComponentPort(c.GenericElement):
    """A component port."""

    _xmltag = "ownedFeatures"

    direction = xmltools.EnumAttributeProperty(
        "_element", "orientation", modeltypes.FPortDir, writable=False
    )
    owner = c.ParentAccessor(c.GenericElement)
    exchanges: c.Accessor


@c.xtype_handler(None)
class ComponentExchange(AbstractExchange):
    """A functional component exchange."""

    _xmltag = "ownedComponentExchanges"

    allocated_functional_exchanges = c.ProxyAccessor(
        FunctionalExchange,
        XT_COMP_EX_FNC_EX_ALLOC,
        aslist=c.ElementList,
        follow="targetElement",
    )
    allocated_exchange_items = c.AttrProxyAccessor(
        information.ExchangeItem,
        "convoyedInformations",
        aslist=c.ElementList,
    )

    @property
    def owner(self) -> cs.PhysicalLink | cs.PhysicalPath | None:
        return self.allocating_physical_link or self.allocating_physical_path

<<<<<<< HEAD
=======
    @owner.setter
    def owner(
        self: ComponentExchange,
        exchange: cs.PhysicalLink | cs.PhysicalPath | None,
    ) -> None:
        if isinstance(exchange, cs.PhysicalLink):
            self.allocating_physical_link = exchange
        elif isinstance(exchange, cs.PhysicalPath):
            self.allocating_physical_path = exchange
        elif exchange is None:
            del self.owner

        raise ValueError(
            "Owner needs to be either of type 'PhysicalLink', 'PhysicalPath'"
            " or 'NoneType'"
        )

    @owner.deleter
    def owner(self) -> None:
        del self.allocating_physical_path
        del self.allocating_physical_link

>>>>>>> 36f06153
    @property
    def func_exchanges(self) -> c.ElementList[FunctionalExchange]:
        import warnings

        warnings.warn(
            "func_exchanges is deprecated, use allocated_functional_exchanges instead",
            FutureWarning,
            stacklevel=2,
        )
        return self.allocated_functional_exchanges

    @property
    def exchange_items(
        self,
    ) -> c.ElementList[information.ExchangeItem]:
        items = self.allocated_exchange_items
        func_exchanges = self.allocated_functional_exchanges
        assert isinstance(func_exchanges, cabc.Iterable)
        for exchange in func_exchanges:
            items += exchange.exchange_items
        return items

    def __dir__(self) -> list[str]:
        attrs = list(super().__dir__())
        attrs.remove("func_exchanges")
        return attrs


for _port, _exchange in [
    (ComponentPort, ComponentExchange),
    (FunctionInputPort, FunctionalExchange),
    (FunctionOutputPort, FunctionalExchange),
]:
    c.set_accessor(
        _port,
        "exchanges",
        c.ReferenceSearchingAccessor(
            _exchange, "source", "target", aslist=c.ElementList
        ),
    )
del _port, _exchange

c.set_accessor(
    FunctionalExchange,
    "allocating_component_exchange",
    c.ReferenceSearchingAccessor(
        ComponentExchange, "allocated_functional_exchanges"
    ),
)

c.set_accessor(
    capellacommon.State,
    "functions",
    c.ReferenceSearchingAccessor(
        AbstractFunction,
        "availableInStates",
        aslist=c.ElementList,
    ),
)

c.set_accessor(
    Function,
    "exchanges",
    c.ReferenceSearchingAccessor(
        FunctionalExchange,
        "source.owner",
        "target.owner",
        aslist=c.ElementList,
    ),
)<|MERGE_RESOLUTION|>--- conflicted
+++ resolved
@@ -200,31 +200,6 @@
     def owner(self) -> cs.PhysicalLink | cs.PhysicalPath | None:
         return self.allocating_physical_link or self.allocating_physical_path
 
-<<<<<<< HEAD
-=======
-    @owner.setter
-    def owner(
-        self: ComponentExchange,
-        exchange: cs.PhysicalLink | cs.PhysicalPath | None,
-    ) -> None:
-        if isinstance(exchange, cs.PhysicalLink):
-            self.allocating_physical_link = exchange
-        elif isinstance(exchange, cs.PhysicalPath):
-            self.allocating_physical_path = exchange
-        elif exchange is None:
-            del self.owner
-
-        raise ValueError(
-            "Owner needs to be either of type 'PhysicalLink', 'PhysicalPath'"
-            " or 'NoneType'"
-        )
-
-    @owner.deleter
-    def owner(self) -> None:
-        del self.allocating_physical_path
-        del self.allocating_physical_link
-
->>>>>>> 36f06153
     @property
     def func_exchanges(self) -> c.ElementList[FunctionalExchange]:
         import warnings
