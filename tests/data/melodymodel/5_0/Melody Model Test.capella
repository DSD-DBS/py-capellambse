--- conflicted
+++ resolved
@@ -2997,12 +2997,9 @@
           <ownedComponentExchanges xsi:type="org.polarsys.capella.core.data.fa:ComponentExchange"
               id="a647a577-0dc1-454f-917f-ce1c89089a2f" name="C 9" source="#4f45fbfd-f397-4a4a-9dee-6b8231f39f68"
               target="#dea08a09-7a9f-4d65-bd65-9514237e5553" kind="FLOW"/>
-<<<<<<< HEAD
           <ownedComponentExchanges xsi:type="org.polarsys.capella.core.data.fa:ComponentExchange"
               id="d150d2bd-eb86-4437-9b41-cfb399c6e251" name="C 10" source="#e3f98746-5763-4095-9067-0930af036062"
               target="#6ab06a96-0a0c-4335-97f2-3894b6156aff" kind="FLOW"/>
-=======
->>>>>>> 36f06153
           <ownedFeatures xsi:type="org.polarsys.capella.core.data.cs:Part" id="8eacdd59-47ea-4b3f-b238-e453d5d76a8f"
               name="PC 1" abstractType="#8a6d68c8-ac3d-4654-a07e-ada7adeed09f"/>
           <ownedFeatures xsi:type="org.polarsys.capella.core.data.cs:Part" id="f2c8cc06-a9a5-4c30-a615-a77658e84195"
